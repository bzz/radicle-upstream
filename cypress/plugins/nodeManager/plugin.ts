import exitHook from "exit-hook";
import * as path from "path";
import * as childProcess from "child_process";
import fetch from "node-fetch";
import waitOn from "wait-on";
import type { NodeSession, PeerId } from "./shared";
import { Commands, CYPRESS_WORKSPACE_PATH } from "./shared";
import * as uuid from "uuid";
import * as fs from "fs-extra";

type NodeId = number;
type PeerAddress = string;
type AuthToken = string;

const ROOT_PATH = path.join(__dirname, "../../../");

// IP to which all started processes will bind to.
const HOST = "127.0.0.1";

const sleep = async (ms: number) => {
  await new Promise(resolve => setTimeout(resolve, ms));
};

class Logger {
  prefix: string;
  indentationLevel: number;

  constructor({ prefix = "", indentationLevel = 1 }) {
    this.prefix = prefix;
    this.indentationLevel = indentationLevel;
  }

  log(message: string) {
    const indentation = " ".repeat(this.indentationLevel * 2);
    console.log(indentation + this.prefix + message);
  }
}

enum StateKind {
  Configured = "configured",
  Started = "started",
  Onboarded = "onboarded",
}

// Because it's not possible to mix tagged union types and extending
// interfaces, we have to repeat the "inherited" attributes in each node state.
interface ConfiguredNode {
  kind: StateKind.Configured;
}

interface StartedNode {
  kind: StateKind.Started;
  process: childProcess.ChildProcess;
}

interface OnboardedNode {
  kind: StateKind.Onboarded;
  process: childProcess.ChildProcess;
  authToken: AuthToken;
  peerAddress: PeerAddress;
  peerId: PeerId;
}

type NodeState = ConfiguredNode | StartedNode | OnboardedNode;

class Node {
  private state: NodeState = { kind: StateKind.Configured };
  private logger: Logger;

  id: NodeId;
  httpPort: number;
  peerPort: number;
  proxyBinaryPath: string;
  radHome: string;

  get authToken(): AuthToken {
    if (this.state.kind !== StateKind.Onboarded) {
      throw new Error("Can't get peerAddress before node is onboarded");
    }

    return this.state.authToken;
  }

  get peerAddress(): PeerAddress {
    if (this.state.kind !== StateKind.Onboarded) {
      throw new Error("Can't get peerAddress before node is onboarded");
    }

    return this.state.peerAddress;
  }

  get peerId(): PeerId {
    if (this.state.kind !== StateKind.Onboarded) {
      throw new Error("Can't get peerAddress before node is onboarded");
    }

    return this.state.peerId;
  }

  get currentState(): StateKind {
    return this.state.kind;
  }

  constructor(options: { id: NodeId; proxyBinaryPath: string }) {
    this.logger = new Logger({
      prefix: `[${options.id}]: `,
      indentationLevel: 2,
    });

    this.id = options.id;
    this.httpPort = options.id;
    this.peerPort = options.id;
    this.proxyBinaryPath = path.join(ROOT_PATH, options.proxyBinaryPath);
    this.radHome = path.join(CYPRESS_WORKSPACE_PATH, uuid.v4());
  }

  async start() {
    this.logger.log("starting node");

    await fs.mkdirs(this.radHome);

    const process = childProcess.spawn(
      this.proxyBinaryPath,
      [
        "--http-listen",
        `${HOST}:${this.httpPort}`,
        "--peer-listen",
        `${HOST}:${this.peerPort}`,
      ],
      { env: { ...global.process.env, RAD_HOME: this.radHome } }
    );

    process.on("exit", async () => {
      this.logger.log(`node terminated`);
      await this.cleanup();
    });

    process.stderr.setEncoding("utf8");
    process.stderr.on("data", data => {
      this.logger.log(`  STDERR: ${data.trim()}`);
    });

    process.stdout.setEncoding("utf8");
    process.stdout.on("data", data => {
      this.logger.log(`  STDOUT: ${data.trim()}`);
    });

    this.state = { ...this.state, kind: StateKind.Started, process: process };

    await waitOn({ resources: [`tcp:${HOST}:${this.httpPort}`] });

    this.logger.log("node started successfully");
  }

  async onboard(options: { handle: string; passphrase: string }) {
    this.logger.log("onboarding node");

    if (this.state.kind !== StateKind.Started) {
      throw new Error("Tried to onboard a node that wasn't started yet");
    }

    const keystoreResponse = await fetch(
      `http://${HOST}:${this.id}/v1/keystore`,
      {
        method: "post",
        body: JSON.stringify({ passphrase: options.passphrase }),
        headers: { "Content-Type": "application/json" },
      }
    );

    if (!keystoreResponse) {
      throw new Error("No response from keystore request");
    }

    const cookie = keystoreResponse.headers.get("set-cookie");
    if (!cookie) {
      throw new Error("Response did not contain an auth cookie");
    }

    const match = cookie.match(/auth-token=(.*);/);
    let authToken;
    if (match && match[1]) {
      authToken = match[1];
    } else {
      throw new Error("Auth cookie does not match the expected shape");
    }

    // We have to wait here because proxy restarts its internal machinery
    // after the keystore endpoint is queried.
    await sleep(500);

    const identitiesResponse = await fetch(
      `http://${HOST}:${this.id}/v1/identities`,
      {
        method: "post",
        body: JSON.stringify({ handle: options.handle }),
        headers: {
          Cookie: `auth-token=${authToken}`,
          "Content-Type": "application/json",
        },
      }
    );
    const json = await identitiesResponse.json();

    this.state = {
      ...this.state,
      kind: StateKind.Onboarded,
      authToken: authToken,
      peerAddress: `${json.peerId}@${HOST}:${this.peerPort}`,
      peerId: json.peerId,
    };

    this.logger.log("node onboarded successfully");
  }

  stop(): void {
    if (this.state.kind !== StateKind.Configured) {
      this.logger.log("stopping node");
      if (!this.state.process.kill()) {
        this.logger.log(`could not stop process ${this.state.process.pid}`);
      }
    } else {
      this.logger.log("ignoring stop node command, node wasn't running");
    }
  }

  private async cleanup(): Promise<void> {
    this.logger.log("cleaning up state");
    await fs.remove(this.radHome);
  }
}

interface StartNodeOptions {
  id: NodeId;
  proxyBinaryPath: string;
}

interface OnboardNodeOptions {
  id: NodeId;
  handle: string;
  passphrase: string;
}

interface ConnectNodeOptions {
  nodeIds: NodeId[];
}

class NodeManager {
  private managedNodes: Node[] = [];
  private logger: Logger;

  constructor() {
    this.logger = new Logger({ prefix: `[nodeManager] ` });
  }

  private getNode = (id: NodeId) => {
    const node = this.managedNodes.find(node => {
      return node.id === id;
    });

    if (!node) {
      throw new Error(`Could not find node by id ${id}`);
    }

    return node;
  };

  async startNode(options: StartNodeOptions): Promise<void> {
    this.logger.log("startNode");

    const node = new Node(options);
    await node.start();
    this.managedNodes.push(node);
  }

  async onboardNode(options: OnboardNodeOptions): Promise<void> {
    this.logger.log("onboardNode");

    const node = this.getNode(options.id);

    await node.onboard({
      handle: options.handle,
      passphrase: options.passphrase,
    });
  }

  async connectNodes(options: ConnectNodeOptions) {
    this.logger.log("connectNodes");

    if (options.nodeIds.length < 2) {
      throw new Error("Supply at least 2 node IDs");
    }

    this.managedNodes.forEach(node => {
      if (node.currentState !== StateKind.Onboarded) {
        throw new Error("Can't connect nodes that are not onboarded");
      }
    });

    const firstNode = this.getNode(options.nodeIds[0]);
    const remainingNodes = this.managedNodes.filter(node => {
      return firstNode.id !== node.id;
    });

    await fetch(`http://${HOST}:${firstNode.httpPort}/v1/session/settings`, {
      method: "post",
      body: JSON.stringify({
        appearance: { theme: "dark", hints: { showRemoteHelper: true } },
        coco: {
          seeds: remainingNodes.map(node => node.peerAddress),
        },
      }),
      headers: {
        Cookie: `auth-token=${firstNode.authToken}`,
        "Content-Type": "application/json",
      },
    });

    return null;
  }

  async getOnboardedNodes(): Promise<NodeSession[]> {
    this.logger.log("getOnboardedNodes");

    const onboardedNodes: NodeSession[] = [];

    this.managedNodes.forEach(node => {
      if (node.authToken && node.httpPort) {
        onboardedNodes.push({
          id: node.id,
          authToken: node.authToken,
          peerId: node.peerId,
          httpPort: node.httpPort,
          radHome: node.radHome,
        });
      }
    });

    return onboardedNodes;
  }

  stopAllNodes(): void {
    this.logger.log("stopAllNodes");

    this.managedNodes.forEach(node => {
      node.stop();
    });

    this.managedNodes = [];
  }
}

const nodeManager = new NodeManager();

// Clean up any lingering radicle-proxy processes when closing Cypress.
exitHook(() => {
  nodeManager.stopAllNodes();
});

export const nodeManagerPlugin = {
  [Commands.StartNode]: async ({
    id,
<<<<<<< HEAD
    proxyBinaryPath = "proxy/target/release/radicle-proxy",
=======
    proxyBinaryPath = "target/debug/radicle-proxy",
>>>>>>> 3f24a7a3
  }: StartNodeOptions): Promise<null> => {
    await nodeManager.startNode({ id, proxyBinaryPath });

    return null;
  },
  [Commands.OnboardNode]: async ({
    id,
    handle = "secretariat",
    passphrase = "radicle-upstream",
  }: OnboardNodeOptions): Promise<null> => {
    await nodeManager.onboardNode({ id, handle, passphrase });

    return null;
  },
  [Commands.GetOnboardedNodes]: async (): Promise<NodeSession[]> => {
    return nodeManager.getOnboardedNodes();
  },
  [Commands.ConnectNodes]: async (
    options: ConnectNodeOptions
  ): Promise<null> => {
    await nodeManager.connectNodes(options);

    return null;
  },
  [Commands.StopAllNodes]: (): null => {
    nodeManager.stopAllNodes();

    return null;
  },
};<|MERGE_RESOLUTION|>--- conflicted
+++ resolved
@@ -360,11 +360,7 @@
 export const nodeManagerPlugin = {
   [Commands.StartNode]: async ({
     id,
-<<<<<<< HEAD
-    proxyBinaryPath = "proxy/target/release/radicle-proxy",
-=======
-    proxyBinaryPath = "target/debug/radicle-proxy",
->>>>>>> 3f24a7a3
+    proxyBinaryPath = "target/release/radicle-proxy",
   }: StartNodeOptions): Promise<null> => {
     await nodeManager.startNode({ id, proxyBinaryPath });
 
