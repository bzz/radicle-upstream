--- conflicted
+++ resolved
@@ -44,11 +44,7 @@
 
     let announced = async_stream::stream! { loop { yield alice_events.recv().await } }
         .filter_map(|res| match res.unwrap() {
-<<<<<<< HEAD
-            coco::PeerEvent::Announced(updates) if updates.len() == 1 => future::ready(Some(())),
-=======
             coco::PeerEvent::Announced(updates) if !updates.is_empty() => future::ready(Some(())),
->>>>>>> 68e7c5a1
             _ => future::ready(None),
         })
         .map(|_| ());
