use std::time::SystemTime;

use tokio::sync::oneshot;

use librad::{
    identities::Urn,
    net::{
        peer::{Gossip, PeerEvent},
        protocol::ProtocolEvent,
    },
    peer::PeerId,
};

use crate::{
    peer::announcement,
    request::{waiting_room, SomeRequest},
};

/// Significant events that occur during peer’s lifetime.
#[allow(clippy::large_enum_variant)]
#[derive(Debug)]
pub enum Input {
    /// Announcement subroutine lifecycle events.
    Announce(Announce),
    /// Peer state change events.
    Control(Control),
    /// Inputs from the underlying peer API.
    Peer(PeerEvent),
    /// Inputs from the underlying coco protocol.
    Protocol(ProtocolEvent<Gossip>),
    /// Lifecycle events during peer sync operations.
    PeerSync(Sync),
    /// Request subroutine events that wish to attempt to fetch an identity from the network.
    Request(Request),
    /// Scheduled timeouts which can occur.
    Timeout(Timeout),
}

/// Announcement subroutine lifecycle events.
#[derive(Clone, Debug)]
pub enum Announce {
    /// Operation failed.
    Failed,
    /// Operation succeeded and emitted the enclosed list of updates.
    Succeeded(announcement::Updates),
    /// The ticker duration has elapsed.
    Tick,
}

/// Requests from the peer control.
#[derive(Debug)]
pub enum Control {
    /// New status.
    Status(oneshot::Sender<super::Status>),

    /// Cancel an ongoing project search.
    CancelRequest(
<<<<<<< HEAD
        Urn,
        Instant,
        oneshot::Sender<Result<Option<SomeRequest<Instant>>, waiting_room::Error>>,
    ),
    /// Initiate a new project search on the network.
    CreateRequest(
        Urn,
        Instant,
        oneshot::Sender<waiting_room::Created<Instant>>,
    ),
    /// Request a project search.
    GetRequest(Urn, oneshot::Sender<Option<SomeRequest<Instant>>>),
=======
        RadUrn,
        SystemTime,
        oneshot::Sender<Result<Option<SomeRequest<SystemTime>>, waiting_room::Error>>,
    ),
    /// Initiate a new project search on the network.
    CreateRequest(
        RadUrn,
        SystemTime,
        oneshot::Sender<waiting_room::Created<SystemTime>>,
    ),
    /// Request a project search.
    GetRequest(RadUrn, oneshot::Sender<Option<SomeRequest<SystemTime>>>),
>>>>>>> 2224157f
    /// Request the list of project searches.
    ListRequests(oneshot::Sender<Vec<SomeRequest<SystemTime>>>),
}

/// Request event for projects requested from the network.
#[derive(Debug)]
pub enum Request {
    /// Started cloning the requested urn from a peer.
    Cloning(Urn, PeerId),
    /// Succeeded cloning from the `RadUrl`.
    Cloned(Urn, PeerId),
    /// Failed to clone from the `RadUrl`.
    Failed {
        /// The URN we attempted to clone.
        urn: Urn,
        // The id of the remote peer we attempted to clone from.
        remote_peer: PeerId,
        /// The reason the clone failed.
        reason: String,
    },
    /// Query the network for the `Urn`.
    Queried(Urn),
    /// [`crate::request::waiting_room::WaitingRoom`] query interval.
    Tick,
    /// The request for [`Urn`] timed out.
    TimedOut(Urn),
}

/// Lifecycle events during peer sync operations.
#[derive(Debug)]
pub enum Sync {
    /// A sync has been initiated for `PeerId`.
    Started(PeerId),
    /// A sync has failed for `PeerId`.
    Failed(PeerId),
    /// A sync has succeeded for `PeerId`.
    Succeeded(PeerId),
}

/// Scheduled timeouts which can occur.
#[derive(Debug)]
pub enum Timeout {
    /// Grace period is over signaling that we should go offline, no matter how many syncs have
    /// succeeded.
    SyncPeriod,
}<|MERGE_RESOLUTION|>--- conflicted
+++ resolved
@@ -55,33 +55,18 @@
 
     /// Cancel an ongoing project search.
     CancelRequest(
-<<<<<<< HEAD
         Urn,
-        Instant,
-        oneshot::Sender<Result<Option<SomeRequest<Instant>>, waiting_room::Error>>,
-    ),
-    /// Initiate a new project search on the network.
-    CreateRequest(
-        Urn,
-        Instant,
-        oneshot::Sender<waiting_room::Created<Instant>>,
-    ),
-    /// Request a project search.
-    GetRequest(Urn, oneshot::Sender<Option<SomeRequest<Instant>>>),
-=======
-        RadUrn,
         SystemTime,
         oneshot::Sender<Result<Option<SomeRequest<SystemTime>>, waiting_room::Error>>,
     ),
     /// Initiate a new project search on the network.
     CreateRequest(
-        RadUrn,
+        Urn,
         SystemTime,
         oneshot::Sender<waiting_room::Created<SystemTime>>,
     ),
     /// Request a project search.
-    GetRequest(RadUrn, oneshot::Sender<Option<SomeRequest<SystemTime>>>),
->>>>>>> 2224157f
+    GetRequest(Urn, oneshot::Sender<Option<SomeRequest<SystemTime>>>),
     /// Request the list of project searches.
     ListRequests(oneshot::Sender<Vec<SomeRequest<SystemTime>>>),
 }
