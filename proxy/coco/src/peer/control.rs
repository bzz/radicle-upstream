--- conflicted
+++ resolved
@@ -20,37 +20,22 @@
 
     /// Cancel an ongoing project search.
     CancelSearch(
-<<<<<<< HEAD
         Urn,
-        Instant,
-        oneshot::Sender<Result<Option<request::SomeRequest<Instant>>, waiting_room::Error>>,
-    ),
-    /// Get a project search.
-    GetSearch(Urn, oneshot::Sender<Option<request::SomeRequest<Instant>>>),
-=======
-        RadUrn,
         SystemTime,
         oneshot::Sender<Result<Option<request::SomeRequest<SystemTime>>, waiting_room::Error>>,
     ),
     /// Get a project search.
     GetSearch(
-        RadUrn,
+        Urn,
         oneshot::Sender<Option<request::SomeRequest<SystemTime>>>,
     ),
->>>>>>> 2224157f
     /// List all project searches.
     ListSearches(oneshot::Sender<Vec<request::SomeRequest<SystemTime>>>),
     /// Initiate a search for a project on the network.
     StartSearch(
-<<<<<<< HEAD
         Urn,
-        Instant,
-        oneshot::Sender<waiting_room::Created<Instant>>,
-=======
-        RadUrn,
         SystemTime,
         oneshot::Sender<waiting_room::Created<SystemTime>>,
->>>>>>> 2224157f
     ),
 }
 
@@ -115,15 +100,9 @@
     /// * if the waiting room returns an error
     pub async fn cancel_project_request(
         &mut self,
-<<<<<<< HEAD
         urn: &Urn,
-        timestamp: Instant,
-    ) -> Result<Option<request::SomeRequest<Instant>>, waiting_room::Error> {
-=======
-        urn: &RadUrn,
         timestamp: SystemTime,
     ) -> Result<Option<request::SomeRequest<SystemTime>>, waiting_room::Error> {
->>>>>>> 2224157f
         let (sender, receiver) = oneshot::channel();
 
         self.sender
@@ -137,15 +116,9 @@
     /// Initiate a new request to fetch a project from the network.
     pub async fn get_project_request(
         &mut self,
-<<<<<<< HEAD
         urn: &Urn,
-    ) -> Option<request::SomeRequest<Instant>> {
-        let (sender, receiver) = oneshot::channel::<Option<request::SomeRequest<Instant>>>();
-=======
-        urn: &RadUrn,
     ) -> Option<request::SomeRequest<SystemTime>> {
         let (sender, receiver) = oneshot::channel::<Option<request::SomeRequest<SystemTime>>>();
->>>>>>> 2224157f
 
         self.sender
             .send(Request::GetSearch(urn.clone(), sender))
@@ -170,17 +143,10 @@
     /// Initiate a new request for the `urn`.
     pub async fn request_project(
         &mut self,
-<<<<<<< HEAD
         urn: &Urn,
-        timestamp: Instant,
-    ) -> request::SomeRequest<Instant> {
-        let (sender, receiver) = oneshot::channel::<waiting_room::Created<Instant>>();
-=======
-        urn: &RadUrn,
         timestamp: SystemTime,
     ) -> request::SomeRequest<SystemTime> {
         let (sender, receiver) = oneshot::channel::<waiting_room::Created<SystemTime>>();
->>>>>>> 2224157f
 
         self.sender
             .send(Request::StartSearch(urn.clone(), timestamp, sender))
